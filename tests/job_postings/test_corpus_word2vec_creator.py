from skills_ml.job_postings.corpora.basic import Word2VecGensimCorpusCreator
import json

sample_document = [{
        "incentiveCompensation": "",
        "experienceRequirements": "Here are some experience and requirements",
        "baseSalary": {
            "maxValue": 0.0,
            "@type": "MonetaryAmount",
            "minValue": 0.0
        },
        "description": "We are looking for a person to fill this job",
        "title": "Bilingual (Italian) Customer Service Rep (Work from Home)",
        "employmentType": "Full-Time",
        "industry": "Call Center / SSO / BPO, Consulting, Sales - Marketing",
        "occupationalCategory": "",
        "onet_soc_code": "41-1011.00",
        "qualifications": "Here are some qualifications",
        "educationRequirements": "Not Specified",
        "skills": "Customer Service, Consultant, Entry Level",
        "validThrough": "2014-01-02T00:00:00",
        "jobLocation": {
            "@type": "Place",
            "address": {
                "addressLocality": "Salisbury",
                "addressRegion": "PA",
                "@type": "PostalAddress"
            }
        },
        "@context": "http://schema.org",
        "alternateName": "Customer Service Representative",
        "datePosted": "2013-05-12",
        "@type": "JobPosting"
}]

class FakeJobPostingGenerator(object):
    def __iter__(self):
        yield sample_document

    @property
    def metadata(self):
        return {'entity_type': 'text corpus'}

def test_word2vec_corpus_creator():

    it = FakeJobPostingGenerator()

<<<<<<< HEAD
    corpus = Word2VecGensimCorpusCreator(it)
    assert next(iter(corpus)) == 'we are looking for a person to fill this job here are some experience and requirements here are some qualifications customer service consultant entry level'.split()
=======
    corpus = [output for output in Word2VecGensimCorpusCreator(it)]
    assert len(corpus) == 1
    assert corpus[0] == 'we are looking for a person to fill this job here are some experience and requirements here are some qualifications customer service consultant entry level'.split()
>>>>>>> 86c3626f
<|MERGE_RESOLUTION|>--- conflicted
+++ resolved
@@ -1,7 +1,7 @@
 from skills_ml.job_postings.corpora.basic import Word2VecGensimCorpusCreator
 import json
 
-sample_document = [{
+sample_documents = [{
         "incentiveCompensation": "",
         "experienceRequirements": "Here are some experience and requirements",
         "baseSalary": {
@@ -35,7 +35,8 @@
 
 class FakeJobPostingGenerator(object):
     def __iter__(self):
-        yield sample_document
+        for sample in sample_documents:
+            yield sample
 
     @property
     def metadata(self):
@@ -45,11 +46,6 @@
 
     it = FakeJobPostingGenerator()
 
-<<<<<<< HEAD
-    corpus = Word2VecGensimCorpusCreator(it)
-    assert next(iter(corpus)) == 'we are looking for a person to fill this job here are some experience and requirements here are some qualifications customer service consultant entry level'.split()
-=======
     corpus = [output for output in Word2VecGensimCorpusCreator(it)]
     assert len(corpus) == 1
     assert corpus[0] == 'we are looking for a person to fill this job here are some experience and requirements here are some qualifications customer service consultant entry level'.split()
->>>>>>> 86c3626f
