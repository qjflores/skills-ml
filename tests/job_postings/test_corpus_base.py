import json
from skills_ml.job_postings.corpora.basic import CorpusCreator

sample_input = [json.dumps({
    'description': '<html><h1>We are looking for engineer\n\n</h1></html>',
    'test_field': 'We are looking for a person to fill this job'
})]

<<<<<<< HEAD
def test_raw_corpora():
    assert next(iter(CorpusCreator(sample_input, ['test_field'], raw=True))) == 'We are looking for a person to fill this job'

def test_array_corpora():
    assert next(iter(CorpusCreator(sample_input, ['test_field'], raw=True, tokenize=True))) == \
        ['We', 'are', 'looking', 'for', 'a', 'person', 'to', 'fill', 'this', 'job']
=======
class ExampleCorpusCreator(CorpusCreator):
    def _transform(self, document):
        return document['test_field']

>>>>>>> 86c3626f

def test_clean():
    corpus = CorpusCreator(sample_input, ['description'])
    assert next(iter(corpus)) == 'we are looking for engineer'

def test_metadata():
    corpus = CorpusCreator()
    assert corpus.metadata['corpus_creator'] == 'skills_ml.job_postings.corpora.basic.CorpusCreator'<|MERGE_RESOLUTION|>--- conflicted
+++ resolved
@@ -1,28 +1,18 @@
-import json
 from skills_ml.job_postings.corpora.basic import CorpusCreator
 
-sample_input = [json.dumps({
+sample_input = [{
     'description': '<html><h1>We are looking for engineer\n\n</h1></html>',
     'test_field': 'We are looking for a person to fill this job'
-})]
+}]
 
-<<<<<<< HEAD
-def test_raw_corpora():
-    assert next(iter(CorpusCreator(sample_input, ['test_field'], raw=True))) == 'We are looking for a person to fill this job'
 
-def test_array_corpora():
-    assert next(iter(CorpusCreator(sample_input, ['test_field'], raw=True, tokenize=True))) == \
-        ['We', 'are', 'looking', 'for', 'a', 'person', 'to', 'fill', 'this', 'job']
-=======
 class ExampleCorpusCreator(CorpusCreator):
     def _transform(self, document):
         return document['test_field']
 
->>>>>>> 86c3626f
-
 def test_clean():
     corpus = CorpusCreator(sample_input, ['description'])
-    assert next(iter(corpus)) == 'we are looking for engineer'
+    assert next(iter(corpus))['description'] == 'We are looking for engineer'
 
 def test_metadata():
     corpus = CorpusCreator()
